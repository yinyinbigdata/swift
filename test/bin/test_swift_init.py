--- conflicted
+++ resolved
@@ -573,7 +573,6 @@
             self.assert_(1 not in swift_init.os.pid_sigs)
 
     def test_status(self):
-<<<<<<< HEAD
         ini_files = (
             'test-server/1.conf',
             'test-server/2.conf',
@@ -641,7 +640,15 @@
                             1: '1.pid',
                             2: '2.pid',
                         }
-                        self.assertEquals(server.status(pids=pids), 0)
+                        # shouldn't call get_running_pids
+                        called = []
+
+                        def mock(*args, **kwargs):
+                            called.append(True)
+                        server.get_running_pids = mock
+                        status = server.status(pids=pids)
+                        self.assertEquals(status, 0)
+                        self.assertFalse(called)
                         output = pop_stream(f).strip().splitlines()
                         self.assertEquals(len(output), 2)
                         for line in output:
@@ -649,24 +656,6 @@
                 finally:
                     sys.stdout = old_stdout
 
-=======
-        # test supplied pids doesn't call get_running_pids
-        called = []
-        def mock(*args, **kwargs):
-            called.append(True)
-        server = swift_init.SwiftServer('test')
-        server.get_running_pids = mock
-        pids = {
-            1: 'test-server.pid'
-        }
-        server.status(pids=pids)
-        self.assertFalse(called)
-        # and again with out pids
-        server.status()
-        self.assert_(called)
-
-    
->>>>>>> 6c37cc44
     #TODO: more tests
     def test_spawn(self):
         pass
